--- conflicted
+++ resolved
@@ -327,14 +327,8 @@
     const total = subtotal - couponDiscount + shippingFee;
     // 更新顯示
     document.getElementById('subtotal-amount').textContent = `NT$${subtotal.toLocaleString()}`;
-<<<<<<< HEAD
-    document.getElementById('total-amount').textContent = `NT$${total.toLocaleString()}`;
-    
-    // 顯示/隱藏優惠折扣
-=======
     document.getElementById('total-amount').textContent = `NT$${Math.max(0, total).toLocaleString()}`;
     // 顯示/隱藏推薦碼折扣
->>>>>>> 0660ae2b
     if (couponDiscount > 0) {
         document.getElementById('coupon-discount').classList.remove('hidden');
         // 將折扣金額四捨五入到整數
@@ -346,11 +340,7 @@
     }
 }
 
-<<<<<<< HEAD
-// 套用優惠碼
-=======
 // 套用推薦碼
->>>>>>> 0660ae2b
 async function applyCoupon() {
     const couponCode = document.getElementById('coupon-code').value.trim();
     const messageDiv = document.getElementById('coupon-message');
