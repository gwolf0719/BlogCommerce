# Python
__pycache__/
*.py[cod]
*$py.class
*.so
.Python
build/
develop-eggs/
dist/
downloads/
eggs/
.eggs/
lib/
lib64/
parts/
sdist/
var/
wheels/
*.egg-info/
.installed.cfg
*.egg
MANIFEST
env/
venv/
ENV/
venv.bak/
.venv/
pip-log.txt
pip-delete-this-directory.txt
.tox/
.coverage
.pytest_cache/
htmlcov/
.cache
nosetests.xml
coverage.xml
*.cover
.hypothesis/

# Virtual Environment
venv/
env/
ENV/

# Database
*.db
*.sqlite3
blogcommerce.db
blogcommerce_backup.db

# IDE
.vscode/
.idea/
*.swp
*.swo
*~

# OS
.DS_Store
.DS_Store?
._*
.Spotlight-V100
.Trashes
ehthumbs.db
Thumbs.db

# Logs
*.log
logs/

# Node.js
node_modules/
npm-debug.log*
yarn-debug.log*
yarn-error.log*

# Frontend
admin-src/node_modules/
admin-src/dist/
admin-src/.nuxt/
admin-src/.output/
admin-src/.vite/
admin/

# Static files
app/static/assets/
app/static/public/
app/static/images/*
!app/static/images/logo.svg
!app/static/images/favicon.svg
app/static/css/style.css
app/static/js/

# Environment
.env
.env.local
.env.*.local

# Temporary files
*.tmp
*.temp

# Build artifacts
.build/

# FastAPI specific
.pytest_cache/
*.egg-info/

# Jupyter Notebook
.ipynb_checkpoints

# pyenv
.python-version

# pipenv
Pipfile.lock

# celery beat schedule file
celerybeat-schedule

# SageMath parsed files
*.sage.py

# mypy
.mypy_cache/
.dmypy.json
dmypy.json

# Static files (uploads)
app/static/uploads/

# Test files (可選)
test_*.py
*_test.py

# Test files (可選)
tests/
<<<<<<< HEAD

# Alembic migrations (自動生成的遷移文件)
alembic/versions/
alembic/__pycache__/
todo.md
=======
admin/
alembic/
>>>>>>> 9260c4d8
<|MERGE_RESOLUTION|>--- conflicted
+++ resolved
@@ -136,13 +136,10 @@
 
 # Test files (可選)
 tests/
-<<<<<<< HEAD
 
 # Alembic migrations (自動生成的遷移文件)
 alembic/versions/
 alembic/__pycache__/
 todo.md
-=======
 admin/
-alembic/
->>>>>>> 9260c4d8
+alembic/